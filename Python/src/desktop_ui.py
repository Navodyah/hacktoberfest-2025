import tkinter as tk
from tkinter import ttk, messagebox
import json
from datetime import datetime
import webbrowser
import os
from Contribute_Checker import ProjectTracker
from Contribute_Checker.metrics_visualizer import MetricsVisualizer

class HacktoberfestDesktopUI:
    def __init__(self):
        self.tracker = ProjectTracker()
        self.setup_window()
        self.create_menu()
        self.create_notebook()
        self.load_initial_data()

    def setup_window(self):
        self.root = tk.Tk()
        self.root.title("Hacktoberfest 2025 Tracker")
        self.root.geometry("900x600")
        
        # Configure style
        self.style = ttk.Style()
        self.style.configure("Title.TLabel", font=("Helvetica", 16, "bold"))
        self.style.configure("Header.TLabel", font=("Helvetica", 12, "bold"))
        self.style.configure("Stats.TLabel", font=("Helvetica", 10))
<<<<<<< HEAD
        # Treeview / leaderboard styles
        # Heading color (may be theme-dependent on Windows)
        try:
            self.style.configure("Treeview.Heading", background="#1f6feb", foreground="#ffffff", font=("Helvetica", 10, "bold"))
            self.style.configure("Treeview", rowheight=24, font=("Helvetica", 10))
        except Exception:
            # Some themes may restrict heading styling; ignore failures
            pass
=======
        # Primary button style (modern blue)
        # Note: ttk on Windows uses native theme; to ensure color works we'll set relief and focuscolor where supported
        primary_bg = "#1f6feb"
        primary_fg = "#ffffff"
        self.style.configure("Primary.TButton",
                             background=primary_bg,
                             foreground=primary_fg,
                             relief="flat",
                             padding=6)
        # Map active and pressed states to slightly different shades
        self.style.map("Primary.TButton",
                       background=[('active', '#155ed1'), ('pressed', '#134fb3')],
                       foreground=[('disabled', '#dddddd')])
>>>>>>> 9a15e839
        
    def create_menu(self):
        from menu_system import MenuSystem
        self.menu_system = MenuSystem(self.root, self.tracker)

    def create_notebook(self):
        self.notebook = ttk.Notebook(self.root)
        self.notebook.pack(expand=True, fill='both', padx=10, pady=5)
        
        # Create tabs
        self.dashboard_tab = ttk.Frame(self.notebook)
        self.contributors_tab = ttk.Frame(self.notebook)
        self.leaderboard_tab = ttk.Frame(self.notebook)
        self.add_tab = ttk.Frame(self.notebook)
        
        self.notebook.add(self.dashboard_tab, text="Dashboard")
        self.notebook.add(self.contributors_tab, text="Contributors")
        self.notebook.add(self.leaderboard_tab, text="Leaderboard")
        self.notebook.add(self.add_tab, text="Add New")
        
        self.setup_dashboard()
        self.setup_contributors_view()
        self.setup_leaderboard()
        self.setup_add_forms()

    def setup_dashboard(self):
        # Main container with padding
        main_frame = ttk.Frame(self.dashboard_tab, padding="10 5 10 10")
        main_frame.pack(fill='both', expand=True)

        # Welcome message with current date
        welcome_frame = ttk.Frame(main_frame)
        welcome_frame.pack(fill='x', pady=(0, 10))
        
        welcome_msg = ttk.Label(
            welcome_frame,
            text="Hacktoberfest 2025",
            style="Title.TLabel"
        )
        welcome_msg.pack(side='left')
        
        date_label = ttk.Label(
            welcome_frame,
            text=datetime.now().strftime("%B %d, %Y"),
            style="Stats.TLabel"
        )
        date_label.pack(side='right')

        # Stats cards in a row
        stats_frame = ttk.Frame(main_frame)
        stats_frame.pack(fill='x', pady=(0, 10))
        
        # Configure styles for stats cards
        self.style.configure(
            "Card.TFrame",
            background="#f6f8fa",
            relief="solid",
            borderwidth=1
        )
        
        # Create metric cards
        self.stats_vars = {
            'contributors': tk.StringVar(value="0"),
            'contributions': tk.StringVar(value="0"),
            'completion': tk.StringVar(value="0%")
        }
        
        # Metric cards with icons
        cards_data = [
            ("👥", "Contributors", 'contributors'),
            ("📝", "Contributions", 'contributions'),
            ("🎯", "Completion", 'completion')
        ]
        
        for i, (icon, label, var_key) in enumerate(cards_data):
            card = ttk.Frame(stats_frame, style="Card.TFrame")
            card.grid(row=0, column=i, padx=5, sticky='nsew')
            stats_frame.grid_columnconfigure(i, weight=1)
            
            ttk.Label(
                card,
                text=f"{icon} {label}",
                style="Header.TLabel"
            ).pack(pady=(8, 2))
            
            ttk.Label(
                card,
                textvariable=self.stats_vars[var_key],
                style="Stats.TLabel"
            ).pack(pady=(0, 8))
        
        # Recent activity (small size)
        activity_frame = ttk.LabelFrame(main_frame, text="Recent Activity")
        activity_frame.pack(fill='both', expand=True)
        
        # Compact activity list
        self.activity_tree = ttk.Treeview(
            activity_frame,
            columns=("Time", "Activity"),
            show="headings",
            height=5  # Show only 5 rows
        )
        
        # Configure columns
        self.activity_tree.heading("Time", text="Time")
        self.activity_tree.heading("Activity", text="Activity")
        
        self.activity_tree.column("Time", width=100)
        self.activity_tree.column("Activity", width=300)
        
        scrollbar = ttk.Scrollbar(
            activity_frame,
            orient="vertical",
            command=self.activity_tree.yview
        )
        self.activity_tree.configure(yscrollcommand=scrollbar.set)
        
        self.activity_tree.pack(side='left', fill='both', expand=True, padx=(5, 0), pady=5)
        scrollbar.pack(side='right', fill='y', pady=5)

    def setup_contributors_view(self):
        # Search frame
        search_frame = ttk.Frame(self.contributors_tab)
        search_frame.pack(fill='x', padx=10, pady=5)
        
        ttk.Label(search_frame, text="Search:").pack(side='left', padx=5)
        self.search_var = tk.StringVar()
        self.search_var.trace('w', self.filter_contributors)
        search_entry = ttk.Entry(search_frame, textvariable=self.search_var)
        search_entry.pack(side='left', fill='x', expand=True, padx=5)
        
        # Contributors list
        self.contributors_tree = ttk.Treeview(
            self.contributors_tab,
            columns=("Username", "Name", "Email", "Contributions", "Status"),
            show="headings"
        )
        
        self.contributors_tree.heading("Username", text="Username")
        self.contributors_tree.heading("Name", text="Name")
        self.contributors_tree.heading("Email", text="Email")
        self.contributors_tree.heading("Contributions", text="Contributions")
        self.contributors_tree.heading("Status", text="Status")
        
        scrollbar = ttk.Scrollbar(
            self.contributors_tab,
            orient="vertical",
            command=self.contributors_tree.yview
        )
        self.contributors_tree.configure(yscrollcommand=scrollbar.set)
        
        self.contributors_tree.pack(side='left', fill='both', expand=True, padx=10, pady=5)
        scrollbar.pack(side='right', fill='y')
        
        self.contributors_tree.bind('<Double-1>', self.show_contributor_details)

    def setup_leaderboard(self):
        # Main container
        main_frame = ttk.Frame(self.leaderboard_tab)
        main_frame.pack(fill='both', expand=True, padx=10, pady=5)
        
        # Header frame with title and controls
        header_frame = ttk.Frame(main_frame)
        header_frame.pack(fill='x', pady=(5, 15))
        
        # Title with trophy emoji
        title = ttk.Label(
            header_frame,
            text="🏆 Hacktoberfest Champions",
            style="Title.TLabel"
        )
        title.pack(side='left', pady=10)
        
        # Sort controls
        sort_frame = ttk.Frame(header_frame)
        sort_frame.pack(side='right', pady=10)
        
        ttk.Label(sort_frame, text="Sort by:").pack(side='left', padx=(0, 5))
        self.sort_var = tk.StringVar(value="score")
        sort_combo = ttk.Combobox(
            sort_frame,
            textvariable=self.sort_var,
            values=["score", "streak", "contributions"],
            width=12,
            state="readonly"
        )
        sort_combo.pack(side='left')
        sort_combo.bind('<<ComboboxSelected>>', self.sort_leaderboard)
        
        # Stats cards frame
        stats_frame = ttk.Frame(main_frame)
        stats_frame.pack(fill='x', pady=(0, 15))
        
        # Configure stats card style
        self.style.configure(
            "Stats.TFrame",
            background="#f6f8fa",
            relief="solid",
            borderwidth=1
        )
        
        # Add stat cards
        self.top_contributor_var = tk.StringVar(value="Loading...")
        self.longest_streak_var = tk.StringVar(value="Loading...")
        self.most_badges_var = tk.StringVar(value="Loading...")
        
        self.create_stat_card(
            stats_frame,
            "👑 Top Contributor",
            self.top_contributor_var,
            0
        )
        self.create_stat_card(
            stats_frame,
            "🔥 Longest Streak",
            self.longest_streak_var,
            1
        )
        self.create_stat_card(
            stats_frame,
            "🎖️ Most Badges",
            self.most_badges_var,
            2
        )
        
        # Enhanced leaderboard table
        table_frame = ttk.Frame(main_frame)
        table_frame.pack(fill='both', expand=True)
        
        # Leaderboard table with more columns
        self.leaderboard_tree = ttk.Treeview(
            table_frame,
            columns=(
                "Rank",
                "Username",
                "Score",
                "Contributions",
                "Streak",
                "Active Days",
                "Badges"
            ),
            show="headings",
            selectmode="browse"
        )
        
        # Configure column headings and widths
        columns = [
            ("Rank", "#", 50),
            ("Username", "Username", 150),
            ("Score", "Engagement Score", 120),
            ("Contributions", "Contributions", 100),
            ("Streak", "Streak", 80),
            ("Active Days", "Active Days", 100),
            ("Badges", "Badges", 100)
        ]
        
        for col, heading, width in columns:
            self.leaderboard_tree.heading(col, text=heading)
            self.leaderboard_tree.column(col, width=width, anchor='center')
        
        # Add scrollbar
        scrollbar = ttk.Scrollbar(
            table_frame,
            orient="vertical",
            command=self.leaderboard_tree.yview
        )
        self.leaderboard_tree.configure(yscrollcommand=scrollbar.set)

        # Configure alternating row colors and a special top-row highlight
        # Tag configuration on Treeview controls row background colors
        try:
            self.leaderboard_tree.tag_configure('even', background='#eef6ff')
            self.leaderboard_tree.tag_configure('odd', background='#ffffff')
            self.leaderboard_tree.tag_configure('top', background='#fff8dc')
        except Exception:
            pass
        
        self.leaderboard_tree.pack(side='left', fill='both', expand=True)
        scrollbar.pack(side='right', fill='y')
        
        # Bind double-click to show detailed stats
        self.leaderboard_tree.bind('<Double-1>', self.show_detailed_stats)

    def setup_add_forms(self):
        notebook = ttk.Notebook(self.add_tab)
        notebook.pack(expand=True, fill='both', padx=10, pady=5)
        
        # Add Contributor Form
        contributor_frame = ttk.Frame(notebook)
        notebook.add(contributor_frame, text="Add Contributor")
        
        ttk.Label(contributor_frame, text="Name:").grid(row=0, column=0, padx=5, pady=5)
        self.name_var = tk.StringVar()
        ttk.Entry(contributor_frame, textvariable=self.name_var).grid(row=0, column=1, padx=5, pady=5)
        
        ttk.Label(contributor_frame, text="Username:").grid(row=1, column=0, padx=5, pady=5)
        self.username_var = tk.StringVar()
        ttk.Entry(contributor_frame, textvariable=self.username_var).grid(row=1, column=1, padx=5, pady=5)
        
        ttk.Label(contributor_frame, text="Email:").grid(row=2, column=0, padx=5, pady=5)
        self.email_var = tk.StringVar()
        ttk.Entry(contributor_frame, textvariable=self.email_var).grid(row=2, column=1, padx=5, pady=5)
        
        ttk.Button(
            contributor_frame,
            text="Add Contributor",
            command=self.add_contributor,
            style="Primary.TButton"
        ).grid(row=3, column=0, columnspan=2, pady=20)
        
        # Add Contribution Form
        contribution_frame = ttk.Frame(notebook)
        notebook.add(contribution_frame, text="Add Contribution")
        
        ttk.Label(contribution_frame, text="Username:").grid(row=0, column=0, padx=5, pady=5)
        self.contrib_username_var = tk.StringVar()
        ttk.Entry(contribution_frame, textvariable=self.contrib_username_var).grid(row=0, column=1, padx=5, pady=5)
        
        ttk.Label(contribution_frame, text="Repository:").grid(row=1, column=0, padx=5, pady=5)
        self.repo_var = tk.StringVar()
        ttk.Entry(contribution_frame, textvariable=self.repo_var).grid(row=1, column=1, padx=5, pady=5)
        
        ttk.Label(contribution_frame, text="Type:").grid(row=2, column=0, padx=5, pady=5)
        self.type_var = tk.StringVar()
        type_combo = ttk.Combobox(
            contribution_frame,
            textvariable=self.type_var,
            values=["bug-fix", "feature", "documentation", "test", "other"]
        )
        type_combo.grid(row=2, column=1, padx=5, pady=5)
        
        ttk.Label(contribution_frame, text="Description:").grid(row=3, column=0, padx=5, pady=5)
        self.description_var = tk.StringVar()
        ttk.Entry(contribution_frame, textvariable=self.description_var).grid(row=3, column=1, padx=5, pady=5)
        
        ttk.Label(contribution_frame, text="PR Number:").grid(row=4, column=0, padx=5, pady=5)
        self.pr_var = tk.StringVar()
        ttk.Entry(contribution_frame, textvariable=self.pr_var).grid(row=4, column=1, padx=5, pady=5)
        
        ttk.Button(
            contribution_frame,
            text="Add Contribution",
            command=self.add_contribution,
            style="Primary.TButton"
        ).grid(row=5, column=0, columnspan=2, pady=20)

    def load_initial_data(self):
        # Update dashboard statistics
        metrics = self.tracker.get_project_performance_metrics()
        self.update_dashboard_stats(metrics)
        
        # Load contributors
        self.refresh_contributors_list()
        
        # Update leaderboard
        self.refresh_leaderboard()

    def update_dashboard_stats(self, metrics):
        self.stats_vars['contributors'].set(str(metrics['total_contributors']))
        self.stats_vars['contributions'].set(str(metrics['total_contributions']))
        self.stats_vars['completion'].set(f"{metrics['hacktoberfest_completion_rate']:.0f}%")
        
        # Clear existing activities
        for item in self.activity_tree.get_children():
            self.activity_tree.delete(item)
        
        # Add recent activities (last 5)
        recent_activities = [
            ("Just now", "New contribution added by @user1"),
            ("2h ago", "Badge earned: 🔥 3-day streak by @user2"),
            ("5h ago", "New contributor joined: @user3"),
            ("1d ago", "Hacktoberfest completed by @user4"),
            ("2d ago", "New contribution added by @user5")
        ]
        
        for time, activity in recent_activities:
            self.activity_tree.insert("", "end", values=(time, activity))

    def refresh_contributors_list(self):
        # Clear existing items
        for item in self.contributors_tree.get_children():
            self.contributors_tree.delete(item)
        
        # Add contributors
        for contributor in self.tracker.get_all_contributors():
            metrics = self.tracker.get_contributor_metrics(contributor.username)
            status = "✅" if metrics['hacktoberfest_complete'] else "🔄"
            
            self.contributors_tree.insert(
                "",
                "end",
                values=(
                    contributor.username,
                    contributor.name,
                    contributor.email,
                    metrics['total_contributions'],
                    status
                )
            )

    def create_stat_card(self, parent, title, value_var, position):
        """Creates a statistics card widget"""
        card = ttk.Frame(parent, style="Stats.TFrame")
        card.grid(row=0, column=position, padx=5, sticky='nsew')
        parent.grid_columnconfigure(position, weight=1)
        
        ttk.Label(
            card,
            text=title,
            style="Header.TLabel"
        ).pack(pady=(10, 5))
        
        ttk.Label(
            card,
            textvariable=value_var,
            style="Stats.TLabel"
        ).pack(pady=(0, 10))
        
    def refresh_leaderboard(self):
        # Clear existing items
        for item in self.leaderboard_tree.get_children():
            self.leaderboard_tree.delete(item)
        
        # Get rankings based on sort criteria
        rankings = self.tracker.get_contributors_ranking()
        
<<<<<<< HEAD
        for i, rank in enumerate(rankings, start=1):
=======
        # Update stat cards
        if rankings:
            top_contributor = rankings[0]
            self.top_contributor_var.set(
                f"{top_contributor['username']}\n{top_contributor['engagement_score']:.1f} pts"
            )
            
            # Find longest streak
            max_streak = 0
            streak_holder = ""
            for rank in rankings:
                metrics = self.tracker.get_contributor_metrics(rank['username'])
                if metrics['contribution_streak'] > max_streak:
                    max_streak = metrics['contribution_streak']
                    streak_holder = rank['username']
            
            self.longest_streak_var.set(
                f"{streak_holder}\n{max_streak} days"
            )
            
            # Find most badges
            max_badges = 0
            badge_holder = ""
            for rank in rankings:
                metrics = self.tracker.get_contributor_metrics(rank['username'])
                badges = 0
                if metrics['hacktoberfest_complete']:
                    badges += 1
                if metrics['contribution_streak'] >= 3:
                    badges += 1
                if badges > max_badges:
                    max_badges = badges
                    badge_holder = rank['username']
            
            self.most_badges_var.set(
                f"{badge_holder}\n{max_badges} badges"
            )
        
        # Populate table
        for rank in rankings:
>>>>>>> 9a15e839
            metrics = self.tracker.get_contributor_metrics(rank['username'])
            
            # Calculate badges
            badges = []
            if metrics['hacktoberfest_complete']:
                badges.append("🏆")
            if metrics['contribution_streak'] >= 3:
<<<<<<< HEAD
                badges += "🔥"

            # Choose tag: top (first), even/odd for alternating rows
            if i == 1:
                tag = 'top'
            else:
                tag = 'even' if i % 2 == 0 else 'odd'

=======
                badges.append("🔥")
            if metrics['total_contributions'] >= 10:
                badges.append("⭐")
            
>>>>>>> 9a15e839
            self.leaderboard_tree.insert(
                "",
                "end",
                values=(
                    i,
                    rank['username'],
                    f"{rank['engagement_score']:.1f}",
                    metrics['total_contributions'],
                    f"{metrics['contribution_streak']} days",
<<<<<<< HEAD
                    badges
                ),
                tags=(tag,)
=======
                    metrics['days_active'],
                    " ".join(badges)
                )
>>>>>>> 9a15e839
            )

    def filter_contributors(self, *args):
        search_text = self.search_var.get().lower()
        
        for item in self.contributors_tree.get_children():
            values = self.contributors_tree.item(item)['values']
            if (search_text in str(values[0]).lower() or  # username
                search_text in str(values[1]).lower() or  # name
                search_text in str(values[2]).lower()):   # email
                self.contributors_tree.reattach(item, "", "end")
            else:
                self.contributors_tree.detach(item)

    def add_contributor(self):
        name = self.name_var.get().strip()
        username = self.username_var.get().strip()
        email = self.email_var.get().strip()
        
        if not all([name, username, email]):
            messagebox.showerror("Error", "All fields are required")
            return
        
        try:
            contributor = self.tracker.add_contributor(name, username, email)
            messagebox.showinfo("Success", f"Added contributor: {contributor.name}")
            
            # Clear form
            self.name_var.set("")
            self.username_var.set("")
            self.email_var.set("")
            
            # Refresh views
            self.refresh_contributors_list()
            
        except Exception as e:
            messagebox.showerror("Error", str(e))

    def add_contribution(self):
        username = self.contrib_username_var.get().strip()
        repo = self.repo_var.get().strip()
        contrib_type = self.type_var.get()
        description = self.description_var.get().strip()
        pr_number = self.pr_var.get().strip()
        
        if not all([username, repo, contrib_type, description]):
            messagebox.showerror("Error", "Required fields are missing")
            return
        
        try:
            success = self.tracker.add_contribution(
                username, repo, contrib_type, description,
                pr_number if pr_number else None
            )
            
            if success:
                messagebox.showinfo("Success", "Contribution added successfully")
                
                # Clear form
                self.contrib_username_var.set("")
                self.repo_var.set("")
                self.type_var.set("")
                self.description_var.set("")
                self.pr_var.set("")
                
                # Refresh views
                self.refresh_contributors_list()
                self.refresh_leaderboard()
                
            else:
                messagebox.showerror("Error", "Failed to add contribution")
                
        except Exception as e:
            messagebox.showerror("Error", str(e))

    def sort_leaderboard(self, event=None):
        """Sort the leaderboard based on selected criteria"""
        sort_by = self.sort_var.get()
        
        # Get all items
        items = []
        for item_id in self.leaderboard_tree.get_children():
            values = self.leaderboard_tree.item(item_id)['values']
            items.append(values)
        
        # Sort based on criteria
        if sort_by == "score":
            items.sort(key=lambda x: float(x[2]), reverse=True)
        elif sort_by == "streak":
            items.sort(key=lambda x: int(x[4].split()[0]), reverse=True)
        elif sort_by == "contributions":
            items.sort(key=lambda x: int(x[3]), reverse=True)
        
        # Clear and repopulate
        for item in self.leaderboard_tree.get_children():
            self.leaderboard_tree.delete(item)
        
        # Update ranks and reinsert
        for i, values in enumerate(items, 1):
            values = list(values)
            values[0] = i  # Update rank
            self.leaderboard_tree.insert("", "end", values=values)
    
    def show_detailed_stats(self, event):
        """Show detailed statistics for selected contributor"""
        item = self.leaderboard_tree.selection()[0]
        username = self.leaderboard_tree.item(item)['values'][1]
        metrics = self.tracker.get_contributor_metrics(username)
        
        # Create stats window
        stats_window = tk.Toplevel(self.root)
        stats_window.title(f"Detailed Stats - {username}")
        stats_window.geometry("400x500")
        
        # Main frame
        main_frame = ttk.Frame(stats_window, padding="20 20 20 20")
        main_frame.pack(fill='both', expand=True)
        
        # Header
        ttk.Label(
            main_frame,
            text=f"Statistics for {username}",
            style="Title.TLabel"
        ).pack(pady=(0, 20))
        
        # Create stats grid
        stats_frame = ttk.Frame(main_frame)
        stats_frame.pack(fill='both', expand=True)
        
        # Detailed statistics
        stats = [
            ("🎯 Total Contributions", metrics['total_contributions']),
            ("🔥 Current Streak", f"{metrics['contribution_streak']} days"),
            ("📅 Days Active", metrics['days_active']),
            ("📊 Engagement Score", f"{metrics['engagement_score']:.1f}"),
            ("⌛ Avg. Days Between", f"{metrics['average_days_between_contributions']:.1f}"),
            ("📆 Most Active Day", metrics['most_active_day'] or "N/A"),
            ("🎖️ Hacktoberfest Status", "Completed ✅" if metrics['hacktoberfest_complete'] else "In Progress ⏳")
        ]
        
        for i, (label, value) in enumerate(stats):
            ttk.Label(
                stats_frame,
                text=label,
                style="Header.TLabel"
            ).grid(row=i, column=0, sticky='w', pady=5)
            
            ttk.Label(
                stats_frame,
                text=str(value),
                style="Stats.TLabel"
            ).grid(row=i, column=1, sticky='e', pady=5)
            
        # Progress bars frame
        progress_frame = ttk.Frame(main_frame)
        progress_frame.pack(fill='x', pady=(20, 0))
        
        # Hacktoberfest progress
        ttk.Label(
            progress_frame,
            text="Hacktoberfest Progress",
            style="Header.TLabel"
        ).pack(anchor='w')
        
        progress = ttk.Progressbar(
            progress_frame,
            length=200,
            mode='determinate'
        )
        progress.pack(fill='x', pady=(5, 10))
        
        # Calculate and set progress
        completion = (metrics['total_contributions'] / 4) * 100
        progress['value'] = min(completion, 100)
        
        ttk.Label(
            progress_frame,
            text=f"{metrics['total_contributions']}/4 contributions",
            style="Stats.TLabel"
        ).pack(anchor='e')

    def show_contributor_details(self, event):
        item = self.contributors_tree.selection()[0]
        username = self.contributors_tree.item(item)['values'][0]
        
        # Create detail window
        detail_window = tk.Toplevel(self.root)
        detail_window.title(f"Contributor Details - {username}")
        detail_window.geometry("500x400")
        
        # Get metrics
        metrics = self.tracker.get_contributor_metrics(username)
        contributor = self.tracker.get_contributor(username)
        
        # Display information
        ttk.Label(
            detail_window,
            text=f"{contributor.name} (@{username})",
            style="Title.TLabel"
        ).pack(pady=10)
        
        details_frame = ttk.Frame(detail_window)
        details_frame.pack(fill='both', expand=True, padx=10, pady=5)
        
        details = [
            ("Email", contributor.email),
            ("Total Contributions", metrics['total_contributions']),
            ("Contribution Streak", f"{metrics['contribution_streak']} days"),
            ("Days Active", metrics['days_active']),
            ("Average Days Between Contributions", f"{metrics['average_days_between_contributions']:.1f}"),
            ("Hacktoberfest Complete", "Yes ✅" if metrics['hacktoberfest_complete'] else "No ❌"),
            ("Most Active Day", metrics['most_active_day'] or "N/A")
        ]
        
        for i, (label, value) in enumerate(details):
            ttk.Label(details_frame, text=f"{label}:", style="Header.TLabel").grid(
                row=i, column=0, sticky='w', padx=5, pady=2
            )
            ttk.Label(details_frame, text=str(value)).grid(
                row=i, column=1, sticky='w', padx=5, pady=2
            )



    def run(self):
        self.root.mainloop()

if __name__ == "__main__":
    app = HacktoberfestDesktopUI()
    app.run()<|MERGE_RESOLUTION|>--- conflicted
+++ resolved
@@ -25,7 +25,6 @@
         self.style.configure("Title.TLabel", font=("Helvetica", 16, "bold"))
         self.style.configure("Header.TLabel", font=("Helvetica", 12, "bold"))
         self.style.configure("Stats.TLabel", font=("Helvetica", 10))
-<<<<<<< HEAD
         # Treeview / leaderboard styles
         # Heading color (may be theme-dependent on Windows)
         try:
@@ -34,21 +33,6 @@
         except Exception:
             # Some themes may restrict heading styling; ignore failures
             pass
-=======
-        # Primary button style (modern blue)
-        # Note: ttk on Windows uses native theme; to ensure color works we'll set relief and focuscolor where supported
-        primary_bg = "#1f6feb"
-        primary_fg = "#ffffff"
-        self.style.configure("Primary.TButton",
-                             background=primary_bg,
-                             foreground=primary_fg,
-                             relief="flat",
-                             padding=6)
-        # Map active and pressed states to slightly different shades
-        self.style.map("Primary.TButton",
-                       background=[('active', '#155ed1'), ('pressed', '#134fb3')],
-                       foreground=[('disabled', '#dddddd')])
->>>>>>> 9a15e839
         
     def create_menu(self):
         from menu_system import MenuSystem
@@ -475,50 +459,7 @@
         # Get rankings based on sort criteria
         rankings = self.tracker.get_contributors_ranking()
         
-<<<<<<< HEAD
         for i, rank in enumerate(rankings, start=1):
-=======
-        # Update stat cards
-        if rankings:
-            top_contributor = rankings[0]
-            self.top_contributor_var.set(
-                f"{top_contributor['username']}\n{top_contributor['engagement_score']:.1f} pts"
-            )
-            
-            # Find longest streak
-            max_streak = 0
-            streak_holder = ""
-            for rank in rankings:
-                metrics = self.tracker.get_contributor_metrics(rank['username'])
-                if metrics['contribution_streak'] > max_streak:
-                    max_streak = metrics['contribution_streak']
-                    streak_holder = rank['username']
-            
-            self.longest_streak_var.set(
-                f"{streak_holder}\n{max_streak} days"
-            )
-            
-            # Find most badges
-            max_badges = 0
-            badge_holder = ""
-            for rank in rankings:
-                metrics = self.tracker.get_contributor_metrics(rank['username'])
-                badges = 0
-                if metrics['hacktoberfest_complete']:
-                    badges += 1
-                if metrics['contribution_streak'] >= 3:
-                    badges += 1
-                if badges > max_badges:
-                    max_badges = badges
-                    badge_holder = rank['username']
-            
-            self.most_badges_var.set(
-                f"{badge_holder}\n{max_badges} badges"
-            )
-        
-        # Populate table
-        for rank in rankings:
->>>>>>> 9a15e839
             metrics = self.tracker.get_contributor_metrics(rank['username'])
             
             # Calculate badges
@@ -526,7 +467,6 @@
             if metrics['hacktoberfest_complete']:
                 badges.append("🏆")
             if metrics['contribution_streak'] >= 3:
-<<<<<<< HEAD
                 badges += "🔥"
 
             # Choose tag: top (first), even/odd for alternating rows
@@ -535,12 +475,6 @@
             else:
                 tag = 'even' if i % 2 == 0 else 'odd'
 
-=======
-                badges.append("🔥")
-            if metrics['total_contributions'] >= 10:
-                badges.append("⭐")
-            
->>>>>>> 9a15e839
             self.leaderboard_tree.insert(
                 "",
                 "end",
@@ -550,15 +484,9 @@
                     f"{rank['engagement_score']:.1f}",
                     metrics['total_contributions'],
                     f"{metrics['contribution_streak']} days",
-<<<<<<< HEAD
                     badges
                 ),
                 tags=(tag,)
-=======
-                    metrics['days_active'],
-                    " ".join(badges)
-                )
->>>>>>> 9a15e839
             )
 
     def filter_contributors(self, *args):
